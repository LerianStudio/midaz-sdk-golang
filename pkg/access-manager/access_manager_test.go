package auth

import (
	"context"
	"encoding/json"
	"net/http"
	"net/http/httptest"
	"testing"

	"github.com/stretchr/testify/assert"
	"github.com/stretchr/testify/require"
)

// mockEntity implements the entityWithAuth interface for testing
type mockEntity struct {
	httpClient *http.Client
	authToken  string
	services   bool
}

func (m *mockEntity) GetHTTPClient() *http.Client {
	return m.httpClient
}

func (m *mockEntity) SetAuthToken(token string) {
	m.authToken = token
}

func (m *mockEntity) InitServices() {
	m.services = true
}

func TestWithPluginAuth(t *testing.T) {
	tests := []struct {
		name           string
<<<<<<< HEAD
		pluginAuth     PluginAccessManager
=======
		pluginAuth     PluginAuth
>>>>>>> 84fda64d
		mockResponse   *TokenResponse
		mockStatusCode int
		expectError    bool
		expectedToken  string
	}{
		{
			name: "Success",
			pluginAuth: PluginAccessManager{
				Enabled:      true,
				Address:      "http://localhost:4000",
				ClientID:     "test-client-id",
				ClientSecret: "test-client-secret",
			},
			mockResponse: &TokenResponse{
				AccessToken:  "test-access-token",
				TokenType:    "Bearer",
				RefreshToken: "test-refresh-token",
				ExpiresAt:    "2025-05-17T00:00:00Z",
			},
			mockStatusCode: http.StatusOK,
			expectError:    false,
			expectedToken:  "test-access-token",
		},
		{
			name: "PluginAuthDisabled",
			pluginAuth: PluginAccessManager{
				Enabled: false,
			},
			mockResponse:   nil,
			mockStatusCode: 0,
			expectError:    false,
			expectedToken:  "",
		},
		{
			name: "MissingAddress",
			pluginAuth: PluginAccessManager{
				Enabled:      true,
				Address:      "",
				ClientID:     "test-client-id",
				ClientSecret: "test-client-secret",
			},
			mockResponse:   nil,
			mockStatusCode: 0,
			expectError:    true,
			expectedToken:  "",
		},
		{
			name: "AuthServiceError",
			pluginAuth: PluginAccessManager{
				Enabled:      true,
				Address:      "http://localhost:4000",
				ClientID:     "invalid-client-id",
				ClientSecret: "invalid-client-secret",
			},
			mockResponse:   nil,
			mockStatusCode: http.StatusUnauthorized,
			expectError:    true,
			expectedToken:  "",
		},
	}

	for _, tt := range tests {
		t.Run(tt.name, func(t *testing.T) {
			// Create a mock server to simulate the auth service
			var server *httptest.Server

			if tt.pluginAuth.Enabled && tt.pluginAuth.Address != "" {
				server = httptest.NewServer(http.HandlerFunc(func(w http.ResponseWriter, r *http.Request) {
					// Verify request method and path
					assert.Equal(t, http.MethodPost, r.Method)
					assert.Equal(t, "/v1/login/oauth/access_token", r.URL.Path)

					// Verify headers
					assert.Equal(t, "application/json", r.Header.Get("Accept"))
					assert.Equal(t, "application/json", r.Header.Get("Content-Type"))

					// Set response status code
					w.WriteHeader(tt.mockStatusCode)

					// If we have a mock response, return it
					if tt.mockResponse != nil && tt.mockStatusCode == http.StatusOK {
						json.NewEncoder(w).Encode(tt.mockResponse)
					} else if tt.mockStatusCode == http.StatusUnauthorized {
						// Simulate an auth error
						w.Write([]byte(`{"code":"AUT-1004","message":"The provided 'clientId' or 'clientSecret' is incorrect.","title":"Invalid Client"}`))
					}
				}))
				defer server.Close()

				// Override the address to use the test server
				tt.pluginAuth.Address = server.URL
			}

			// Create a mock entity
			mockEntity := &mockEntity{
				httpClient: &http.Client{},
			}

			// Call the function under test
<<<<<<< HEAD
			err := WithPluginAccessManager(tt.pluginAuth)(mockEntity)
=======
			err := WithPluginAuth(tt.pluginAuth)(mockEntity)
>>>>>>> 84fda64d

			// Check the results
			if tt.expectError {
				assert.Error(t, err)
			} else {
				assert.NoError(t, err)
				assert.Equal(t, tt.expectedToken, mockEntity.authToken)

				// If plugin auth is enabled and successful, services should be initialized
				if tt.pluginAuth.Enabled && tt.expectedToken != "" {
					assert.True(t, mockEntity.services)
				}
			}
		})
	}
}

func TestGetTokenFromPluginAuth(t *testing.T) {
	tests := []struct {
		name           string
<<<<<<< HEAD
		pluginAuth     PluginAccessManager
=======
		pluginAuth     PluginAuth
>>>>>>> 84fda64d
		mockResponse   *TokenResponse
		mockStatusCode int
		expectError    bool
		expectedToken  string
	}{
		{
			name: "Success",
			pluginAuth: PluginAccessManager{
				Enabled:      true,
				Address:      "http://localhost:4000",
				ClientID:     "test-client-id",
				ClientSecret: "test-client-secret",
			},
			mockResponse: &TokenResponse{
				AccessToken:  "test-access-token",
				TokenType:    "Bearer",
				RefreshToken: "test-refresh-token",
				ExpiresAt:    "2025-05-17T00:00:00Z",
			},
			mockStatusCode: http.StatusOK,
			expectError:    false,
			expectedToken:  "test-access-token",
		},
		{
			name: "PluginAuthDisabled",
			pluginAuth: PluginAccessManager{
				Enabled: false,
			},
			mockResponse:   nil,
			mockStatusCode: 0,
			expectError:    true,
			expectedToken:  "",
		},
		{
			name: "MissingAddress",
			pluginAuth: PluginAccessManager{
				Enabled:      true,
				Address:      "",
				ClientID:     "test-client-id",
				ClientSecret: "test-client-secret",
			},
			mockResponse:   nil,
			mockStatusCode: 0,
			expectError:    true,
			expectedToken:  "",
		},
		{
			name: "EmptyAccessToken",
			pluginAuth: PluginAccessManager{
				Enabled:      true,
				Address:      "http://localhost:4000",
				ClientID:     "test-client-id",
				ClientSecret: "test-client-secret",
			},
			mockResponse: &TokenResponse{
				AccessToken:  "",
				TokenType:    "Bearer",
				RefreshToken: "test-refresh-token",
				ExpiresAt:    "2025-05-17T00:00:00Z",
			},
			mockStatusCode: http.StatusOK,
			expectError:    true,
			expectedToken:  "",
		},
		{
			name: "InvalidResponse",
			pluginAuth: PluginAccessManager{
				Enabled:      true,
				Address:      "http://localhost:4000",
				ClientID:     "test-client-id",
				ClientSecret: "test-client-secret",
			},
			mockResponse:   nil,
			mockStatusCode: http.StatusOK, // Status OK but invalid JSON response
			expectError:    true,
			expectedToken:  "",
		},
		{
			name: "ServerError",
			pluginAuth: PluginAccessManager{
				Enabled:      true,
				Address:      "http://localhost:4000",
				ClientID:     "test-client-id",
				ClientSecret: "test-client-secret",
			},
			mockResponse:   nil,
			mockStatusCode: http.StatusInternalServerError,
			expectError:    true,
			expectedToken:  "",
		},
	}

	for _, tt := range tests {
		t.Run(tt.name, func(t *testing.T) {
			// Create a mock server to simulate the auth service
			var server *httptest.Server

			if tt.pluginAuth.Enabled && tt.pluginAuth.Address != "" {
				server = httptest.NewServer(http.HandlerFunc(func(w http.ResponseWriter, r *http.Request) {
					// Verify request method and path
					assert.Equal(t, http.MethodPost, r.Method)
					assert.Equal(t, "/v1/login/oauth/access_token", r.URL.Path)

					// Verify headers
					assert.Equal(t, "application/json", r.Header.Get("Accept"))
					assert.Equal(t, "application/json", r.Header.Get("Content-Type"))

					// Read and verify the request body
					var payload map[string]string
					err := json.NewDecoder(r.Body).Decode(&payload)
					require.NoError(t, err)

					assert.Equal(t, "client_credentials", payload["grantType"])
					assert.Equal(t, tt.pluginAuth.ClientID, payload["clientId"])
					assert.Equal(t, tt.pluginAuth.ClientSecret, payload["clientSecret"])

					// Set response status code
					w.WriteHeader(tt.mockStatusCode)

					// If we have a mock response, return it
					if tt.mockResponse != nil && tt.mockStatusCode == http.StatusOK {
						json.NewEncoder(w).Encode(tt.mockResponse)
					} else if tt.mockStatusCode == http.StatusInternalServerError {
						w.Write([]byte(`{"code":"SRV-5000","message":"Internal server error","title":"Server Error"}`))
					} else if tt.mockStatusCode == http.StatusOK && tt.mockResponse == nil {
						// Invalid JSON response
						w.Write([]byte(`{invalid-json`))
					}
				}))
				defer server.Close()

				// Override the address to use the test server
				tt.pluginAuth.Address = server.URL
			}

			// Call the function under test
<<<<<<< HEAD
			token, err := GetTokenFromPluginAccessManager(context.Background(), tt.pluginAuth, &http.Client{})
=======
			token, err := GetTokenFromPluginAuth(context.Background(), tt.pluginAuth, &http.Client{})
>>>>>>> 84fda64d

			// Check the results
			if tt.expectError {
				assert.Error(t, err)
				assert.Empty(t, token)
			} else {
				assert.NoError(t, err)
				assert.Equal(t, tt.expectedToken, token)
			}
		})
	}
}<|MERGE_RESOLUTION|>--- conflicted
+++ resolved
@@ -33,11 +33,7 @@
 func TestWithPluginAuth(t *testing.T) {
 	tests := []struct {
 		name           string
-<<<<<<< HEAD
 		pluginAuth     PluginAccessManager
-=======
-		pluginAuth     PluginAuth
->>>>>>> 84fda64d
 		mockResponse   *TokenResponse
 		mockStatusCode int
 		expectError    bool
@@ -137,11 +133,7 @@
 			}
 
 			// Call the function under test
-<<<<<<< HEAD
 			err := WithPluginAccessManager(tt.pluginAuth)(mockEntity)
-=======
-			err := WithPluginAuth(tt.pluginAuth)(mockEntity)
->>>>>>> 84fda64d
 
 			// Check the results
 			if tt.expectError {
@@ -162,11 +154,7 @@
 func TestGetTokenFromPluginAuth(t *testing.T) {
 	tests := []struct {
 		name           string
-<<<<<<< HEAD
 		pluginAuth     PluginAccessManager
-=======
-		pluginAuth     PluginAuth
->>>>>>> 84fda64d
 		mockResponse   *TokenResponse
 		mockStatusCode int
 		expectError    bool
@@ -303,11 +291,8 @@
 			}
 
 			// Call the function under test
-<<<<<<< HEAD
 			token, err := GetTokenFromPluginAccessManager(context.Background(), tt.pluginAuth, &http.Client{})
-=======
-			token, err := GetTokenFromPluginAuth(context.Background(), tt.pluginAuth, &http.Client{})
->>>>>>> 84fda64d
+
 
 			// Check the results
 			if tt.expectError {
