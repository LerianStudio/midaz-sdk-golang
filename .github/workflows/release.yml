name: release

on:
  push:
    branches:
      - develop
      - main
      - hotfix/v*
    paths-ignore:
      - '.gitignore'
      - '**/*.env'
      - '*.env'
      - '**/*.md'
      - '*.md'
      - '**/*.txt'
      - '*.txt'
    tags-ignore:
      - '**'

permissions:
  id-token: write
  contents: write
  pull-requests: write
<<<<<<< HEAD


jobs:
  # Generate release using semantic-release
  publish_release:
    name: 🏷️ Create Release with Semantic Release
    runs-on: ubuntu-24.04
    environment:
      name: create_release
=======

jobs:
  # Publish release using the lerian-studio/github-actions-go-pipeline-template
  publish-release:
    uses: LerianStudio/github-actions-go-pipeline-template/.github/workflows/release.yml@main
    secrets:
      lerian_studio_push_bot_app_id: ${{ secrets.LERIAN_STUDIO_MIDAZ_PUSH_BOT_APP_ID }}
      lerian_studio_push_bot_private_key: ${{ secrets.LERIAN_STUDIO_MIDAZ_PUSH_BOT_PRIVATE_KEY }}
      lerian_ci_cd_user_gpg_key: ${{ secrets.LERIAN_CI_CD_USER_GPG_KEY }}
      lerian_ci_cd_user_gpg_key_password: ${{ secrets.LERIAN_CI_CD_USER_GPG_KEY_PASSWORD }}
      lerian_ci_cd_user_name: ${{ secrets.LERIAN_CI_CD_USER_NAME }}
      lerian_ci_cd_user_email: ${{ secrets.LERIAN_CI_CD_USER_EMAIL }}
  
  # Execute post steps after the release is published
  post-release-steps:
    name: 📦 Post Release Tasks
    runs-on: ubuntu-22.04
    needs: publish-release
>>>>>>> 84fda64d
    steps:
      - uses: actions/create-github-app-token@v1
        id: app-token
        with:
          app-id: ${{ secrets.LERIAN_STUDIO_MIDAZ_PUSH_BOT_APP_ID }}
          private-key: ${{ secrets.LERIAN_STUDIO_MIDAZ_PUSH_BOT_PRIVATE_KEY }}

      - name: Checkout repository
        uses: actions/checkout@v4
        with:
          fetch-depth: 0
          token: ${{ steps.app-token.outputs.token }}

<<<<<<< HEAD
      - name: Sync with remote branch
        run: |
          git fetch origin ${{ github.ref_name }}
          git reset --hard origin/${{ github.ref_name }}

      - name: Import GPG key
        uses: crazy-max/ghaction-import-gpg@v6
        id: import_gpg
        with:
          gpg_private_key: ${{ secrets.LERIAN_CI_CD_USER_GPG_KEY }}
          passphrase: ${{ secrets.LERIAN_CI_CD_USER_GPG_KEY_PASSWORD }}
          git_committer_name: ${{ secrets.LERIAN_CI_CD_USER_NAME }}
          git_committer_email: ${{ secrets.LERIAN_CI_CD_USER_EMAIL }}
          git_config_global: true
          git_user_signingkey: true
          git_commit_gpgsign: true

      - name: Init package.json
        run: npm init -y

      # Install semantic-release plugins
      - name: Install missing plugin @semantic-release/exec
        run: npm install --save-dev @semantic-release/exec
      
      #Execute the release process
      - name: Semantic Release
        uses: cycjimmy/semantic-release-action@v4
        id: semantic
        with:
          ci: false
          semantic_version: 23.0.8
          extra_plugins: |
            conventional-changelog-conventionalcommits@v7.0.2
            @saithodev/semantic-release-backmerge
        env:
          GITHUB_TOKEN: ${{ steps.app-token.outputs.token }}
          GIT_AUTHOR_NAME: ${{ secrets.LERIAN_CI_CD_USER_NAME }}
          GIT_AUTHOR_EMAIL: ${{ secrets.LERIAN_CI_CD_USER_EMAIL }}
          GIT_COMMITTER_NAME: ${{ secrets.LERIAN_CI_CD_USER_NAME }}
          GIT_COMMITTER_EMAIL: ${{ secrets.LERIAN_CI_CD_USER_EMAIL }}

      - uses: actions/setup-go@v5
        with:
          go-version: '1.23'
          cache: false
      
=======
      - name: Clean untracked files on repo
        run: git clean -fd

>>>>>>> 84fda64d
      - name: Run GoReleaser
        uses: goreleaser/goreleaser-action@v6
        with:
          version: latest
          args: release --clean
        env:
<<<<<<< HEAD
          GITHUB_TOKEN: ${{ steps.app-token.outputs.token }}
          GPG_FINGERPRINT: ${{ steps.import_gpg.outputs.fingerprint }}

  # Generate changelog with gptchangelog
  generate_changelog:
    name: 📝 Generate AI-powered Changelog
    runs-on: ubuntu-22.04
    needs: publish_release
=======
          GITHUB_TOKEN: ${{ secrets.GITHUB_TOKEN }}
          GPG_FINGERPRINT: ${{ needs.publish-release.outputs.gpg_fingerprint }}
          
  #Generate changelog using the lerian-studio/github-actions-gptchangelog custom module
  generate_changelog:
    name: 📝 Generate AI-powered Changelog
    runs-on: ubuntu-22.04
    needs: post-release-steps
>>>>>>> 84fda64d
    steps:
      - uses: LerianStudio/github-actions-gptchangelog@develop
        with:
          OPENAI_API_KEY: ${{ secrets.OPENAI_API_KEY }}
          GH_TOKEN: ${{ secrets.GITHUB_TOKEN }}
          LERIAN_CI_CD_USER_GPG_KEY: ${{ secrets.LERIAN_CI_CD_USER_GPG_KEY }}
          LERIAN_CI_CD_USER_GPG_KEY_PASSWORD: ${{ secrets.LERIAN_CI_CD_USER_GPG_KEY_PASSWORD }}
          LERIAN_CI_CD_USER_NAME: ${{ secrets.LERIAN_CI_CD_USER_NAME }}
          LERIAN_CI_CD_USER_EMAIL: ${{ secrets.LERIAN_CI_CD_USER_EMAIL }}
<<<<<<< HEAD
      
=======
          LERIAN_STUDIO_MIDAZ_PUSH_BOT_APP_ID: ${{ secrets.LERIAN_STUDIO_MIDAZ_PUSH_BOT_APP_ID }}
          LERIAN_STUDIO_MIDAZ_PUSH_BOT_PRIVATE_KEY: ${{ secrets.LERIAN_STUDIO_MIDAZ_PUSH_BOT_PRIVATE_KEY }}
>>>>>>> 84fda64d
<|MERGE_RESOLUTION|>--- conflicted
+++ resolved
@@ -21,17 +21,6 @@
   id-token: write
   contents: write
   pull-requests: write
-<<<<<<< HEAD
-
-
-jobs:
-  # Generate release using semantic-release
-  publish_release:
-    name: 🏷️ Create Release with Semantic Release
-    runs-on: ubuntu-24.04
-    environment:
-      name: create_release
-=======
 
 jobs:
   # Publish release using the lerian-studio/github-actions-go-pipeline-template
@@ -50,7 +39,6 @@
     name: 📦 Post Release Tasks
     runs-on: ubuntu-22.04
     needs: publish-release
->>>>>>> 84fda64d
     steps:
       - uses: actions/create-github-app-token@v1
         id: app-token
@@ -63,75 +51,15 @@
         with:
           fetch-depth: 0
           token: ${{ steps.app-token.outputs.token }}
-
-<<<<<<< HEAD
-      - name: Sync with remote branch
-        run: |
-          git fetch origin ${{ github.ref_name }}
-          git reset --hard origin/${{ github.ref_name }}
-
-      - name: Import GPG key
-        uses: crazy-max/ghaction-import-gpg@v6
-        id: import_gpg
-        with:
-          gpg_private_key: ${{ secrets.LERIAN_CI_CD_USER_GPG_KEY }}
-          passphrase: ${{ secrets.LERIAN_CI_CD_USER_GPG_KEY_PASSWORD }}
-          git_committer_name: ${{ secrets.LERIAN_CI_CD_USER_NAME }}
-          git_committer_email: ${{ secrets.LERIAN_CI_CD_USER_EMAIL }}
-          git_config_global: true
-          git_user_signingkey: true
-          git_commit_gpgsign: true
-
-      - name: Init package.json
-        run: npm init -y
-
-      # Install semantic-release plugins
-      - name: Install missing plugin @semantic-release/exec
-        run: npm install --save-dev @semantic-release/exec
-      
-      #Execute the release process
-      - name: Semantic Release
-        uses: cycjimmy/semantic-release-action@v4
-        id: semantic
-        with:
-          ci: false
-          semantic_version: 23.0.8
-          extra_plugins: |
-            conventional-changelog-conventionalcommits@v7.0.2
-            @saithodev/semantic-release-backmerge
-        env:
-          GITHUB_TOKEN: ${{ steps.app-token.outputs.token }}
-          GIT_AUTHOR_NAME: ${{ secrets.LERIAN_CI_CD_USER_NAME }}
-          GIT_AUTHOR_EMAIL: ${{ secrets.LERIAN_CI_CD_USER_EMAIL }}
-          GIT_COMMITTER_NAME: ${{ secrets.LERIAN_CI_CD_USER_NAME }}
-          GIT_COMMITTER_EMAIL: ${{ secrets.LERIAN_CI_CD_USER_EMAIL }}
-
-      - uses: actions/setup-go@v5
-        with:
-          go-version: '1.23'
-          cache: false
-      
-=======
       - name: Clean untracked files on repo
         run: git clean -fd
 
->>>>>>> 84fda64d
       - name: Run GoReleaser
         uses: goreleaser/goreleaser-action@v6
         with:
           version: latest
           args: release --clean
         env:
-<<<<<<< HEAD
-          GITHUB_TOKEN: ${{ steps.app-token.outputs.token }}
-          GPG_FINGERPRINT: ${{ steps.import_gpg.outputs.fingerprint }}
-
-  # Generate changelog with gptchangelog
-  generate_changelog:
-    name: 📝 Generate AI-powered Changelog
-    runs-on: ubuntu-22.04
-    needs: publish_release
-=======
           GITHUB_TOKEN: ${{ secrets.GITHUB_TOKEN }}
           GPG_FINGERPRINT: ${{ needs.publish-release.outputs.gpg_fingerprint }}
           
@@ -140,7 +68,6 @@
     name: 📝 Generate AI-powered Changelog
     runs-on: ubuntu-22.04
     needs: post-release-steps
->>>>>>> 84fda64d
     steps:
       - uses: LerianStudio/github-actions-gptchangelog@develop
         with:
@@ -150,9 +77,5 @@
           LERIAN_CI_CD_USER_GPG_KEY_PASSWORD: ${{ secrets.LERIAN_CI_CD_USER_GPG_KEY_PASSWORD }}
           LERIAN_CI_CD_USER_NAME: ${{ secrets.LERIAN_CI_CD_USER_NAME }}
           LERIAN_CI_CD_USER_EMAIL: ${{ secrets.LERIAN_CI_CD_USER_EMAIL }}
-<<<<<<< HEAD
-      
-=======
           LERIAN_STUDIO_MIDAZ_PUSH_BOT_APP_ID: ${{ secrets.LERIAN_STUDIO_MIDAZ_PUSH_BOT_APP_ID }}
-          LERIAN_STUDIO_MIDAZ_PUSH_BOT_PRIVATE_KEY: ${{ secrets.LERIAN_STUDIO_MIDAZ_PUSH_BOT_PRIVATE_KEY }}
->>>>>>> 84fda64d
+          LERIAN_STUDIO_MIDAZ_PUSH_BOT_PRIVATE_KEY: ${{ secrets.LERIAN_STUDIO_MIDAZ_PUSH_BOT_PRIVATE_KEY }}