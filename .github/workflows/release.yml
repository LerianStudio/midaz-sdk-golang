name: release

on:
  push:
    branches:
      - develop
      - main
      - hotfix/v*
    paths-ignore:
      - '.gitignore'
      - '**/*.env'
      - '*.env'
      - '**/*.md'
      - '*.md'
      - '**/*.txt'
      - '*.txt'
    tags-ignore:
      - '**'

permissions:
  id-token: write
  contents: write
  pull-requests: write
  packages: read

jobs:
  # Publish release using the lerian-studio/github-actions-go-pipeline-template
  publish-release:
    uses: LerianStudio/github-actions-go-pipeline-template/.github/workflows/release.yml@main
    secrets:
      lerian_studio_push_bot_app_id: ${{ secrets.LERIAN_STUDIO_MIDAZ_PUSH_BOT_APP_ID }}
      lerian_studio_push_bot_private_key: ${{ secrets.LERIAN_STUDIO_MIDAZ_PUSH_BOT_PRIVATE_KEY }}
      lerian_ci_cd_user_gpg_key: ${{ secrets.LERIAN_CI_CD_USER_GPG_KEY }}
      lerian_ci_cd_user_gpg_key_password: ${{ secrets.LERIAN_CI_CD_USER_GPG_KEY_PASSWORD }}
      lerian_ci_cd_user_name: ${{ secrets.LERIAN_CI_CD_USER_NAME }}
      lerian_ci_cd_user_email: ${{ secrets.LERIAN_CI_CD_USER_EMAIL }}

  # Execute post steps after the release is published
  post-release-steps:
    name: 📦 Post Release Tasks
    runs-on: ubuntu-22.04
    needs: publish-release
    steps:
      - name: Checkout code
        uses: actions/checkout@v5
        with:
          fetch-depth: 0

      - name: Clean repo (reset + clean)
        run: |
          git reset --hard
          git clean -fd

      - name: Run GoReleaser
        uses: goreleaser/goreleaser-action@v6
        with:
          version: latest
          args: release --clean
        env:
          GITHUB_TOKEN: ${{ secrets.GITHUB_TOKEN }}
          GPG_FINGERPRINT: ${{ needs.publish-release.outputs.gpg_fingerprint }}

  #Generate changelog using the lerian-studio/github-actions-gptchangelog custom module
  generate-changelog:
    name: 📝 Generate AI-powered Changelog
    runs-on: ubuntu-22.04
    needs: post-release-steps
    steps:
      - name: Generate app installation token
        id: app-token
        uses: actions/create-github-app-token@v1
<<<<<<< HEAD
        with:
          app-id: ${{ secrets.LERIAN_STUDIO_MIDAZ_PUSH_BOT_APP_ID }}
          private-key: ${{ secrets.LERIAN_STUDIO_MIDAZ_PUSH_BOT_PRIVATE_KEY }}

      - uses: LerianStudio/github-actions-gptchangelog@main
=======
>>>>>>> 30aed9d9
        with:
          app-id: ${{ secrets.LERIAN_STUDIO_MIDAZ_PUSH_BOT_APP_ID }}
          private-key: ${{ secrets.LERIAN_STUDIO_MIDAZ_PUSH_BOT_PRIVATE_KEY }}

      - uses: LerianStudio/github-actions-gptchangelog@main
        env:
          OPENAI_API_KEY: ${{ secrets.OPENAI_API_KEY }}
<<<<<<< HEAD
          GH_TOKEN: ${{ secrets.GITHUB_TOKEN }}
=======
          GH_TOKEN: ${{ steps.app-token.outputs.token }}
>>>>>>> 30aed9d9
          GITHUB_TOKEN: ${{ steps.app-token.outputs.token }}
          LERIAN_CI_CD_USER_GPG_KEY: ${{ secrets.LERIAN_CI_CD_USER_GPG_KEY }}
          LERIAN_CI_CD_USER_GPG_KEY_PASSWORD: ${{ secrets.LERIAN_CI_CD_USER_GPG_KEY_PASSWORD }}
          LERIAN_CI_CD_USER_NAME: ${{ secrets.LERIAN_CI_CD_USER_NAME }}
<<<<<<< HEAD
          LERIAN_CI_CD_USER_EMAIL: ${{ secrets.LERIAN_CI_CD_USER_EMAIL }}
          LERIAN_STUDIO_MIDAZ_PUSH_BOT_APP_ID: ${{ secrets.LERIAN_STUDIO_MIDAZ_PUSH_BOT_APP_ID }}
          LERIAN_STUDIO_MIDAZ_PUSH_BOT_PRIVATE_KEY: ${{ secrets.LERIAN_STUDIO_MIDAZ_PUSH_BOT_PRIVATE_KEY }} 
=======
          LERIAN_CI_CD_USER_EMAIL: ${{ secrets.LERIAN_CI_CD_USER_EMAIL }}
>>>>>>> 30aed9d9
<|MERGE_RESOLUTION|>--- conflicted
+++ resolved
@@ -69,14 +69,6 @@
       - name: Generate app installation token
         id: app-token
         uses: actions/create-github-app-token@v1
-<<<<<<< HEAD
-        with:
-          app-id: ${{ secrets.LERIAN_STUDIO_MIDAZ_PUSH_BOT_APP_ID }}
-          private-key: ${{ secrets.LERIAN_STUDIO_MIDAZ_PUSH_BOT_PRIVATE_KEY }}
-
-      - uses: LerianStudio/github-actions-gptchangelog@main
-=======
->>>>>>> 30aed9d9
         with:
           app-id: ${{ secrets.LERIAN_STUDIO_MIDAZ_PUSH_BOT_APP_ID }}
           private-key: ${{ secrets.LERIAN_STUDIO_MIDAZ_PUSH_BOT_PRIVATE_KEY }}
@@ -84,19 +76,11 @@
       - uses: LerianStudio/github-actions-gptchangelog@main
         env:
           OPENAI_API_KEY: ${{ secrets.OPENAI_API_KEY }}
-<<<<<<< HEAD
           GH_TOKEN: ${{ secrets.GITHUB_TOKEN }}
-=======
-          GH_TOKEN: ${{ steps.app-token.outputs.token }}
->>>>>>> 30aed9d9
           GITHUB_TOKEN: ${{ steps.app-token.outputs.token }}
           LERIAN_CI_CD_USER_GPG_KEY: ${{ secrets.LERIAN_CI_CD_USER_GPG_KEY }}
           LERIAN_CI_CD_USER_GPG_KEY_PASSWORD: ${{ secrets.LERIAN_CI_CD_USER_GPG_KEY_PASSWORD }}
           LERIAN_CI_CD_USER_NAME: ${{ secrets.LERIAN_CI_CD_USER_NAME }}
-<<<<<<< HEAD
           LERIAN_CI_CD_USER_EMAIL: ${{ secrets.LERIAN_CI_CD_USER_EMAIL }}
           LERIAN_STUDIO_MIDAZ_PUSH_BOT_APP_ID: ${{ secrets.LERIAN_STUDIO_MIDAZ_PUSH_BOT_APP_ID }}
-          LERIAN_STUDIO_MIDAZ_PUSH_BOT_PRIVATE_KEY: ${{ secrets.LERIAN_STUDIO_MIDAZ_PUSH_BOT_PRIVATE_KEY }} 
-=======
-          LERIAN_CI_CD_USER_EMAIL: ${{ secrets.LERIAN_CI_CD_USER_EMAIL }}
->>>>>>> 30aed9d9
+          LERIAN_STUDIO_MIDAZ_PUSH_BOT_PRIVATE_KEY: ${{ secrets.LERIAN_STUDIO_MIDAZ_PUSH_BOT_PRIVATE_KEY }} 